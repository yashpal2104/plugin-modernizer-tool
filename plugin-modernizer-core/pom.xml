<?xml version="1.0" encoding="UTF-8"?>
<project xmlns="http://maven.apache.org/POM/4.0.0"
         xmlns:xsi="http://www.w3.org/2001/XMLSchema-instance"
         xsi:schemaLocation="http://maven.apache.org/POM/4.0.0 http://maven.apache.org/xsd/maven-4.0.0.xsd">
    <modelVersion>4.0.0</modelVersion>
    <parent>
        <groupId>io.jenkins.plugin-modernizer</groupId>
        <artifactId>plugin-modernizer-parent-pom</artifactId>
        <version>${changelist}</version>
    </parent>

    <artifactId>plugin-modernizer-core</artifactId>
    <name>Plugin Modernizer Core</name>

    <dependencies>
        <dependency>
            <groupId>org.slf4j</groupId>
            <artifactId>slf4j-api</artifactId>
        </dependency>
        <dependency>
            <groupId>org.openrewrite</groupId>
            <artifactId>rewrite-core</artifactId>
        </dependency>
        <dependency>
            <groupId>org.openrewrite</groupId>
            <artifactId>rewrite-xml</artifactId>
        </dependency>
        <dependency>
            <groupId>org.openrewrite</groupId>
            <artifactId>rewrite-maven</artifactId>
        </dependency>
        <dependency>
            <groupId>org.apache.maven.shared</groupId>
            <artifactId>maven-invoker</artifactId>
            <version>3.3.0</version>
        </dependency>
        <dependency>
            <groupId>com.github.spotbugs</groupId>
            <artifactId>spotbugs-annotations</artifactId>
            <optional>true</optional>
        </dependency>
        <dependency>
            <groupId>com.google.code.gson</groupId>
            <artifactId>gson</artifactId>
        </dependency>
        <dependency>
            <groupId>com.fasterxml.jackson.dataformat</groupId>
            <artifactId>jackson-dataformat-yaml</artifactId>
        </dependency>
        <!-- Test dependencies -->
        <dependency>
            <groupId>org.openrewrite</groupId>
            <artifactId>rewrite-test</artifactId>
            <scope>test</scope>
        </dependency>
    </dependencies>

    <build>
<<<<<<< HEAD
        <plugins>
            <plugin>
                <groupId>org.apache.maven.plugins</groupId>
                <artifactId>maven-checkstyle-plugin</artifactId>
                <configuration>
                    <configLocation>${project.parent.basedir}/.mvn/checkstyle.xml</configLocation>
                </configuration>
            </plugin>
        </plugins>
=======
        <resources>
            <resource>
                <directory>src/main/resources</directory>
                <includes>
                    <include>recipe_data.yaml</include>
                </includes>
                <filtering>true</filtering>
            </resource>
        </resources>
>>>>>>> 1a77e2d0
    </build>

</project><|MERGE_RESOLUTION|>--- conflicted
+++ resolved
@@ -56,7 +56,6 @@
     </dependencies>
 
     <build>
-<<<<<<< HEAD
         <plugins>
             <plugin>
                 <groupId>org.apache.maven.plugins</groupId>
@@ -66,7 +65,6 @@
                 </configuration>
             </plugin>
         </plugins>
-=======
         <resources>
             <resource>
                 <directory>src/main/resources</directory>
@@ -76,7 +74,6 @@
                 <filtering>true</filtering>
             </resource>
         </resources>
->>>>>>> 1a77e2d0
     </build>
 
 </project>