package io.jenkins.tools.pluginmodernizer.core.impl;

import edu.umd.cs.findbugs.annotations.SuppressFBWarnings;
import io.jenkins.tools.pluginmodernizer.core.config.Config;
import io.jenkins.tools.pluginmodernizer.core.config.Settings;
import io.jenkins.tools.pluginmodernizer.core.github.GHService;
import io.jenkins.tools.pluginmodernizer.core.model.Plugin;
import io.jenkins.tools.pluginmodernizer.core.model.PluginProcessingException;
import io.jenkins.tools.pluginmodernizer.core.utils.JdkFetcher;
import io.jenkins.tools.pluginmodernizer.core.utils.JenkinsPluginInfo;
import java.io.IOException;
import java.nio.file.Files;
import java.nio.file.Path;
import java.util.List;
import org.slf4j.Logger;
import org.slf4j.LoggerFactory;

@SuppressFBWarnings(value = "CRLF_INJECTION_LOGS", justification = "safe because versions from pom.xml")
public class PluginModernizer {

    private static final Logger LOG = LoggerFactory.getLogger(PluginModernizer.class);

    private final Config config;

    private final MavenInvoker mavenInvoker;

    private final GHService ghService;

    private final CacheManager cacheManager;

    private final JdkFetcher jdkFetcher;

    /**
     * Create a new PluginModernizer
     * @param config The configuration to use
     */
    public PluginModernizer(Config config) {
        this.config = config;
        this.mavenInvoker = new MavenInvoker(config);
        this.ghService = new GHService(config);
        this.cacheManager = new CacheManager(config.getCachePath());
        this.jdkFetcher = new JdkFetcher(config.getCachePath());
    }

    /**
     * Entry point to start the plugin modernization process
     */
    public void start() {

        // Setup
        this.ghService.connect();
        cacheManager.createCache();

        // Debug config
        LOG.debug("Plugins: {}", config.getPluginNames());
        LOG.debug("Recipes: {}", config.getRecipes());
        LOG.debug("GitHub owner: {}", config.getGithubOwner());
        LOG.debug("Update Center Url: {}", config.getJenkinsUpdateCenter());
        LOG.debug("Cache Path: {}", config.getCachePath());
        LOG.debug("Dry Run: {}", config.isDryRun());
        LOG.debug("Skip Push: {}", config.isSkipPush());
        LOG.debug("Skip Pull Request: {}", config.isSkipPullRequest());
        LOG.debug("Source Java Major Version: {}", config.getSourceJavaMajorVersion());
        LOG.debug("Target Java Major Version: {}", config.getTargetJavaMajorVersion());
        LOG.debug("Maven rewrite plugin version: {}", Settings.MAVEN_REWRITE_PLUGIN_VERSION);

        List<Plugin> plugins =
                config.getPluginNames().stream().map(Plugin::build).toList();
        plugins.forEach(this::process);
        printResults(plugins);
    }

    /**
     * Process a plugin
     * @param plugin The plugin to process
     */
    private void process(Plugin plugin) {
        try {

            // Set config
            plugin.withConfig(config);

            // Determine repo name
            plugin.withRepositoryName(
<<<<<<< HEAD
                    JenkinsPluginInfo.extractRepoName(plugin.getName(), cacheManager, config.getJenkinsUpdateCenter()));
=======
                    JenkinsPluginInfo.extractRepoName(plugin, config.getCachePath(), config.getJenkinsUpdateCenter()));
>>>>>>> 01cf92a7

            if (config.isRemoveForks()) {
                plugin.deleteFork(ghService);
            }
            plugin.fork(ghService);
            if (config.isRemoveLocalData()) {
                if (config.isDebug()) {
                    LOG.debug("Removing local data for plugin: {} at {}", plugin, plugin.getLocalRepository());
                } else {
                    LOG.info("Removing local data for plugin: {}", plugin);
                }
                plugin.removeLocalData();
            }

            Path jdkSourcePath = getEffectiveJDKPath(config, jdkFetcher, config.getSourceJavaMajorVersion());
            Path jdkTargetPath = getEffectiveJDKPath(config, jdkFetcher, config.getTargetJavaMajorVersion());

            LOG.debug("Using JDK build path: {}", jdkSourcePath);
            LOG.debug("Using JDK target path: {}", jdkTargetPath);

            plugin.fetch(ghService);

            // Use source JDK path
            plugin.withJdkPath(jdkSourcePath);

            // Compile
            plugin.compile(mavenInvoker);
            if (plugin.hasErrors()) {
                LOG.warn(
                        "Skipping plugin {} due to compilation errors. Check logs for more details.", plugin.getName());
                return;
            }

            plugin.checkoutBranch(ghService);

            // Switch to the target JDK path
            plugin.withJdkPath(jdkTargetPath);

            // Run OpenRewrite
            plugin.runOpenRewrite(mavenInvoker);
            if (plugin.hasErrors()) {
                LOG.warn(
                        "Skipping plugin {} due to openrewrite recipes errors. Check logs for more details.",
                        plugin.getName());
                return;
            }

            // Verify
            plugin.verify(mavenInvoker);
            if (plugin.hasErrors()) {
                LOG.warn(
                        "Skipping plugin {} due to verification errors after modernization. Check logs for more details.",
                        plugin.getName());
                return;
            }

            plugin.commit(ghService);
            plugin.push(ghService);
            plugin.openPullRequest(ghService);
            if (config.isRemoveForks()) {
                plugin.deleteFork(ghService);
            }

        }
        // Uncatched plugin processing errors
        catch (PluginProcessingException e) {
            if (!plugin.hasErrors()) {
                plugin.addError("Plugin processing error. Check the logs at " + plugin.getLogFile(), e);
            }
        }
        // Catch any unexpected exception here
        catch (Exception e) {
            if (!plugin.hasErrors()) {
                plugin.addError("Unexpected processing error. Check the logs at " + plugin.getLogFile(), e);
            }
        }
    }

    /**
     * Collect results from the plugins and diplay a summarry
     * @param plugins The plugins
     */
    private void printResults(List<Plugin> plugins) {
        for (Plugin plugin : plugins) {
            LOG.info("*************");
            LOG.info("Plugin: {}", plugin.getName());

            // Display error
            if (plugin.hasErrors()) {
                for (PluginProcessingException error : plugin.getErrors()) {
                    LOG.error("Error: {}", error.getMessage());
                    if (config.isDebug()) {
                        LOG.error("Stacktrace: ", error);
                    }
                }
            }
            // Display what's done
            else {
                if (config.isDryRun()) {
                    LOG.info("Dry run mode. Changes were commited on on " + plugin.getLocalRepository()
                            + " but not pushed");
                } else {
                    if (config.isSkipPush()) {
                        LOG.info("Skip push mode. Changes were commited on on " + plugin.getLocalRepository()
                                + " but not pushed");
                    } else if (config.isSkipPullRequest()) {
                        LOG.info("Skip pull request mode. Changes were pushed on "
                                + plugin.getRemoteForkRepository(this.ghService).getHtmlUrl()
                                + " but no pull request was open on "
                                + plugin.getRemoteRepository(this.ghService).getHtmlUrl());
                    }
                    // Change were made
                    else {
                        LOG.info("Pull request was open on "
                                + plugin.getRemoteRepository(this.ghService).getHtmlUrl());
                    }
                }
            }
            LOG.info("*************");
        }
    }

    /**
     * Get the JDK source path for compiling/building the plugin before modernization process
     * @param config The configuration
     * @param jdkFetcher The JDK fetcher
     * @return The JDK source path
     * @return majorVersion The major version of the JDK
     * @throws IOException IOException
     * @throws InterruptedException InterruptedException
     */
    private Path getEffectiveJDKPath(Config config, JdkFetcher jdkFetcher, int majorVersion)
            throws IOException, InterruptedException {
        return Files.isDirectory(Settings.getJavaVersionPath(majorVersion))
                ? Settings.getJavaVersionPath(majorVersion)
                : jdkFetcher.getJdkPath(majorVersion);
    }
}<|MERGE_RESOLUTION|>--- conflicted
+++ resolved
@@ -82,11 +82,7 @@
 
             // Determine repo name
             plugin.withRepositoryName(
-<<<<<<< HEAD
-                    JenkinsPluginInfo.extractRepoName(plugin.getName(), cacheManager, config.getJenkinsUpdateCenter()));
-=======
-                    JenkinsPluginInfo.extractRepoName(plugin, config.getCachePath(), config.getJenkinsUpdateCenter()));
->>>>>>> 01cf92a7
+                    JenkinsPluginInfo.extractRepoName(plugin, cacheManager, config.getJenkinsUpdateCenter()));
 
             if (config.isRemoveForks()) {
                 plugin.deleteFork(ghService);
