package io.jenkins.tools.pluginmodernizer.core.extractor;

import static org.junit.jupiter.api.Assertions.assertEquals;
import static org.junit.jupiter.api.Assertions.assertFalse;
import static org.junit.jupiter.api.Assertions.assertNotNull;
import static org.junit.jupiter.api.Assertions.assertTrue;
import static org.openrewrite.groovy.Assertions.groovy;
import static org.openrewrite.maven.Assertions.pomXml;

import java.util.Map;
import org.junit.jupiter.api.Test;
import org.openrewrite.test.RecipeSpec;
import org.openrewrite.test.RewriteTest;

public class MetadataCollectorTest implements RewriteTest {
    @Override
    public void defaults(RecipeSpec spec) {
        spec.recipe(new MetadataCollector());
    }

    @Test
<<<<<<< HEAD
    void testPluginWithNoJenkinsfile() {
        // language=xml
=======
    void testPlugin() throws Exception {

>>>>>>> 73e5ab68
        rewriteRun(
                // language=groovy
                groovy(
                        """
                          buildPlugin()
                          """,
                        spec -> spec.path("Jenkinsfile")),
                // language=xml
                pomXml(
                        """
                        <?xml version="1.0" encoding="UTF-8"?>
                        <project xmlns="http://maven.apache.org/POM/4.0.0" xmlns:xsi="http://www.w3.org/2001/XMLSchema-instance" xsi:schemaLocation="http://maven.apache.org/POM/4.0.0 http://maven.apache.org/maven-v4_0_0.xsd">
                          <modelVersion>4.0.0</modelVersion>
                          <parent>
                            <groupId>org.jenkins-ci.plugins</groupId>
                            <artifactId>plugin</artifactId>
                            <version>4.80</version>
                            <relativePath />
                          </parent>

                          <artifactId>gitx  lab-plugin</artifactId>
                          <version>${revision}${changelist}</version>
                          <packaging>hpi</packaging>
                          <name>GitLab Plugin</name>
                          <url>https://github.com/jenkinsci/${project.artifactId}</url>
                          <developers>
                            <developer>
                              <id>john.doe</id>
                              <name>John Doe</name>
                              <email>john.doe@example.com</email>
                            </developer>
                          </developers>
                          <licenses>
                            <license>
                              <name>GPL v2.0 License</name>
                              <url>http://www.gnu.org/licenses/old-licenses/gpl-2.0-standalone.html</url>
                            </license>
                          </licenses>
                          <scm>
                            <connection>scm:git:https://github.com/${gitHubRepo}.git</connection>
                            <developerConnection>scm:git:git@github.com:${gitHubRepo}.git</developerConnection>
                            <tag>${scmTag}</tag>
                            <url>https://github.com/${gitHubRepo}</url>
                          </scm>
                          <distributionManagement>
                            <repository>
                              <id>maven.jenkins-ci.org</id>
                              <name>jenkinsci-releases</name>
                              <url>https://repo.jenkins-ci.org/releases</url>
                            </repository>
                            <snapshotRepository>
                              <id>maven.jenkins-ci.org</id>
                              <name>jenkinsci-snapshots</name>
                              <url>https://repo.jenkins-ci.org/snapshots</url>
                            </snapshotRepository>
                          </distributionManagement>

                          <properties>
                            <revision>1.8.1</revision>
                            <java.level>8</java.level>
                            <changelist>-SNAPSHOT</changelist>
                            <jenkins.version>2.426.3</jenkins.version>
                            <spotbugs.effort>Max</spotbugs.effort>
                            <spotbugs.threshold>Low</spotbugs.threshold>
                            <gitHubRepo>jenkinsci/${project.artifactId}</gitHubRepo>
                            <hpi.compatibleSinceVersion>1.4.0</hpi.compatibleSinceVersion>
                            <mockserver.version>5.15.0</mockserver.version>
                            <spotless.check.skip>false</spotless.check.skip>
                          </properties>

                          <dependencyManagement>
                            <dependencies>
                              <dependency>
                                <!-- Pick up common dependencies for the selected LTS line: https://github.com/jenkinsci/bom#usage -->
                                <groupId>io.jenkins.tools.bom</groupId>
                                <artifactId>bom-2.414.x</artifactId>
                                <version>2950.va_633b_f42f759</version>
                                <type>pom</type>
                                <scope>import</scope>
                              </dependency>
                            </dependencies>
                          </dependencyManagement>

                          <dependencies>
                            <dependency>
                              <groupId>io.jenkins.plugins</groupId>
                              <artifactId>caffeine-api</artifactId>
                            </dependency>
                            <dependency>
                              <groupId>org.jboss.resteasy</groupId>
                              <artifactId>resteasy-client</artifactId>
                              <version>3.15.6.Final</version>
                              <exclusions>
                                <!-- Provided by Jenkins core -->
                                <exclusion>
                                  <groupId>com.github.stephenc.jcip</groupId>
                                  <artifactId>jcip-annotations</artifactId>
                                </exclusion>
                              </exclusions>
                            </dependency>
                            <dependency>
                              <groupId>org.jenkins-ci.plugins</groupId>
                              <artifactId>credentials</artifactId>
                            </dependency>
                          </dependencies>

                          <repositories>
                            <repository>
                              <id>repo.jenkins-ci.org</id>
                              <url>https://repo.jenkins-ci.org/public/</url>
                            </repository>
                          </repositories>

                          <pluginRepositories>
                            <pluginRepository>
                              <id>repo.jenkins-ci.org</id>
                              <url>https://repo.jenkins-ci.org/public/</url>
                            </pluginRepository>
                          </pluginRepositories>
                        </project>
                        """));
        PluginMetadata pluginMetadata = new PluginMetadata().refresh();
        String pluginName = pluginMetadata.getPluginName();
        assertEquals("GitLab Plugin", pluginName);
        assertEquals("4.80", pluginMetadata.getParentVersion());
        String jenkinsVersion = pluginMetadata.getJenkinsVersion();
        assertEquals("2.426.3", jenkinsVersion);
        assertNotNull(pluginMetadata.getProperties().get("java.level"));
        assertTrue(pluginMetadata.hasFlag(MetadataFlag.SCM_HTTPS));
        assertTrue(pluginMetadata.hasFlag(MetadataFlag.MAVEN_REPOSITORIES_HTTPS));
        assertTrue(pluginMetadata.hasFlag(MetadataFlag.LICENSE_SET));
        assertTrue(pluginMetadata.hasFlag(MetadataFlag.DEVELOPER_SET));
        Map<String, String> properties = pluginMetadata.getProperties();
        assertNotNull(properties);
        assertEquals(10, properties.size());
<<<<<<< HEAD
        boolean hasJenkinsfile = pluginMetadata.hasJenkinsfile();
        assertFalse(hasJenkinsfile);
        int jdkVersion = pluginMetadata.getJdkVersion();
        assertEquals(0, jdkVersion);
    }

    @Test
    void testPluginWithJenkinsfile() {
        rewriteRun(
                // language=groovy
                groovy(
                        """
                         buildPlugin(
                         useContainerAgent: true,
                         configurations: [
                                [platform: 'linux', jdk: 21],
                                [platform: 'windows', jdk: 21],
                         ])
                         """,
                        spec -> spec.path("Jenkinsfile")),
                // language=xml
                pomXml(
                        """
                        <?xml version="1.0" encoding="UTF-8"?>
                        <project xmlns="http://maven.apache.org/POM/4.0.0" xmlns:xsi="http://www.w3.org/2001/XMLSchema-instance" xsi:schemaLocation="http://maven.apache.org/POM/4.0.0 http://maven.apache.org/maven-v4_0_0.xsd">
                          <modelVersion>4.0.0</modelVersion>
                          <parent>
                            <groupId>org.jenkins-ci.plugins</groupId>
                            <artifactId>plugin</artifactId>
                            <version>4.80</version>
                            <relativePath />
                          </parent>

                          <artifactId>gitx  lab-plugin</artifactId>
                          <version>${revision}${changelist}</version>
                          <packaging>hpi</packaging>
                          <name>GitLab Plugin</name>
                          <url>https://github.com/jenkinsci/${project.artifactId}</url>

                          <licenses>
                            <license>
                              <name>GPL v2.0 License</name>
                              <url>http://www.gnu.org/licenses/old-licenses/gpl-2.0-standalone.html</url>
                            </license>
                          </licenses>
                          <scm>
                            <connection>scm:git:https://github.com/${gitHubRepo}.git</connection>
                            <developerConnection>scm:git:git@github.com:${gitHubRepo}.git</developerConnection>
                            <tag>${scmTag}</tag>
                            <url>https://github.com/${gitHubRepo}</url>
                          </scm>
                          <distributionManagement>
                            <repository>
                              <id>maven.jenkins-ci.org</id>
                              <name>jenkinsci-releases</name>
                              <url>https://repo.jenkins-ci.org/releases</url>
                            </repository>
                            <snapshotRepository>
                              <id>maven.jenkins-ci.org</id>
                              <name>jenkinsci-snapshots</name>
                              <url>https://repo.jenkins-ci.org/snapshots</url>
                            </snapshotRepository>
                          </distributionManagement>

                          <properties>
                            <revision>1.8.1</revision>
                            <java.level>8</java.level>
                            <changelist>-SNAPSHOT</changelist>
                            <jenkins.version>2.426.3</jenkins.version>
                            <spotbugs.effort>Max</spotbugs.effort>
                            <spotbugs.threshold>Low</spotbugs.threshold>
                            <gitHubRepo>jenkinsci/${project.artifactId}</gitHubRepo>
                            <hpi.compatibleSinceVersion>1.4.0</hpi.compatibleSinceVersion>
                            <mockserver.version>5.15.0</mockserver.version>
                            <spotless.check.skip>false</spotless.check.skip>
                          </properties>

                          <dependencyManagement>
                            <dependencies>
                              <dependency>
                                <!-- Pick up common dependencies for the selected LTS line: https://github.com/jenkinsci/bom#usage -->
                                <groupId>io.jenkins.tools.bom</groupId>
                                <artifactId>bom-2.414.x</artifactId>
                                <version>2950.va_633b_f42f759</version>
                                <type>pom</type>
                                <scope>import</scope>
                              </dependency>
                            </dependencies>
                          </dependencyManagement>

                          <dependencies>
                            <dependency>
                              <groupId>io.jenkins.plugins</groupId>
                              <artifactId>caffeine-api</artifactId>
                            </dependency>
                          </dependencies>

                          <repositories>
                            <repository>
                              <id>repo.jenkins-ci.org</id>
                              <url>https://repo.jenkins-ci.org/public/</url>
                            </repository>
                          </repositories>

                          <pluginRepositories>
                            <pluginRepository>
                              <id>repo.jenkins-ci.org</id>
                              <url>https://repo.jenkins-ci.org/public/</url>
                            </pluginRepository>
                          </pluginRepositories>
                        </project>
                        """));
        PluginMetadata pluginMetadata = new PluginMetadata().refresh();
        int jdkVersion = pluginMetadata.getJdkVersion();
        assertEquals(21, jdkVersion);
    }

    @Test
    void testMinimumJdkVersion() {
        rewriteRun(
                // language=groovy
                groovy(
                        """
                         buildPlugin(
                         useContainerAgent: true,
                         configurations: [
                                [platform: 'linux', jdk: 21],
                                [platform: 'windows', jdk: 17],
                         ])
                         """,
                        spec -> spec.path("Jenkinsfile")),
                // language=xml
                pomXml(
                        """
                        <?xml version="1.0" encoding="UTF-8"?>
                        <project xmlns="http://maven.apache.org/POM/4.0.0" xmlns:xsi="http://www.w3.org/2001/XMLSchema-instance" xsi:schemaLocation="http://maven.apache.org/POM/4.0.0 http://maven.apache.org/maven-v4_0_0.xsd">
                          <modelVersion>4.0.0</modelVersion>
                          <parent>
                            <groupId>org.jenkins-ci.plugins</groupId>
                            <artifactId>plugin</artifactId>
                            <version>4.80</version>
                            <relativePath />
                          </parent>

                          <artifactId>gitx  lab-plugin</artifactId>
                          <version>${revision}${changelist}</version>
                          <packaging>hpi</packaging>
                          <name>GitLab Plugin</name>
                          <url>https://github.com/jenkinsci/${project.artifactId}</url>

                          <licenses>
                            <license>
                              <name>GPL v2.0 License</name>
                              <url>http://www.gnu.org/licenses/old-licenses/gpl-2.0-standalone.html</url>
                            </license>
                          </licenses>
                          <scm>
                            <connection>scm:git:https://github.com/${gitHubRepo}.git</connection>
                            <developerConnection>scm:git:git@github.com:${gitHubRepo}.git</developerConnection>
                            <tag>${scmTag}</tag>
                            <url>https://github.com/${gitHubRepo}</url>
                          </scm>
                          <distributionManagement>
                            <repository>
                              <id>maven.jenkins-ci.org</id>
                              <name>jenkinsci-releases</name>
                              <url>https://repo.jenkins-ci.org/releases</url>
                            </repository>
                            <snapshotRepository>
                              <id>maven.jenkins-ci.org</id>
                              <name>jenkinsci-snapshots</name>
                              <url>https://repo.jenkins-ci.org/snapshots</url>
                            </snapshotRepository>
                          </distributionManagement>

                          <properties>
                            <revision>1.8.1</revision>
                            <java.level>8</java.level>
                            <changelist>-SNAPSHOT</changelist>
                            <jenkins.version>2.426.3</jenkins.version>
                            <spotbugs.effort>Max</spotbugs.effort>
                            <spotbugs.threshold>Low</spotbugs.threshold>
                            <gitHubRepo>jenkinsci/${project.artifactId}</gitHubRepo>
                            <hpi.compatibleSinceVersion>1.4.0</hpi.compatibleSinceVersion>
                            <mockserver.version>5.15.0</mockserver.version>
                            <spotless.check.skip>false</spotless.check.skip>
                          </properties>

                          <dependencyManagement>
                            <dependencies>
                              <dependency>
                                <!-- Pick up common dependencies for the selected LTS line: https://github.com/jenkinsci/bom#usage -->
                                <groupId>io.jenkins.tools.bom</groupId>
                                <artifactId>bom-2.414.x</artifactId>
                                <version>2950.va_633b_f42f759</version>
                                <type>pom</type>
                                <scope>import</scope>
                              </dependency>
                            </dependencies>
                          </dependencyManagement>

                          <dependencies>
                            <dependency>
                              <groupId>io.jenkins.plugins</groupId>
                              <artifactId>caffeine-api</artifactId>
                            </dependency>
                          </dependencies>

                          <repositories>
                            <repository>
                              <id>repo.jenkins-ci.org</id>
                              <url>https://repo.jenkins-ci.org/public/</url>
                            </repository>
                          </repositories>

                          <pluginRepositories>
                            <pluginRepository>
                              <id>repo.jenkins-ci.org</id>
                              <url>https://repo.jenkins-ci.org/public/</url>
                            </pluginRepository>
                          </pluginRepositories>
                        </project>
                        """));
        PluginMetadata pluginMetadata = new PluginMetadata().refresh();
        int jdkVersion = pluginMetadata.getJdkVersion();
        assertEquals(17, jdkVersion);
=======

        // Files are present
        assertTrue(pluginMetadata.hasFile(ArchetypeCommonFile.JENKINSFILE));
        assertTrue(pluginMetadata.hasFile(ArchetypeCommonFile.POM));

        // Absent
        assertFalse(pluginMetadata.hasFile(ArchetypeCommonFile.WORKFLOW_CD));
>>>>>>> 73e5ab68
    }
}<|MERGE_RESOLUTION|>--- conflicted
+++ resolved
@@ -19,13 +19,7 @@
     }
 
     @Test
-<<<<<<< HEAD
-    void testPluginWithNoJenkinsfile() {
-        // language=xml
-=======
     void testPlugin() throws Exception {
-
->>>>>>> 73e5ab68
         rewriteRun(
                 // language=groovy
                 groovy(
@@ -161,11 +155,13 @@
         Map<String, String> properties = pluginMetadata.getProperties();
         assertNotNull(properties);
         assertEquals(10, properties.size());
-<<<<<<< HEAD
-        boolean hasJenkinsfile = pluginMetadata.hasJenkinsfile();
-        assertFalse(hasJenkinsfile);
-        int jdkVersion = pluginMetadata.getJdkVersion();
-        assertEquals(0, jdkVersion);
+
+        // Files are present
+        assertTrue(pluginMetadata.hasFile(ArchetypeCommonFile.JENKINSFILE));
+        assertTrue(pluginMetadata.hasFile(ArchetypeCommonFile.POM));
+
+        // Absent
+        assertFalse(pluginMetadata.hasFile(ArchetypeCommonFile.WORKFLOW_CD));
     }
 
     @Test
@@ -388,14 +384,5 @@
         PluginMetadata pluginMetadata = new PluginMetadata().refresh();
         int jdkVersion = pluginMetadata.getJdkVersion();
         assertEquals(17, jdkVersion);
-=======
-
-        // Files are present
-        assertTrue(pluginMetadata.hasFile(ArchetypeCommonFile.JENKINSFILE));
-        assertTrue(pluginMetadata.hasFile(ArchetypeCommonFile.POM));
-
-        // Absent
-        assertFalse(pluginMetadata.hasFile(ArchetypeCommonFile.WORKFLOW_CD));
->>>>>>> 73e5ab68
     }
 }